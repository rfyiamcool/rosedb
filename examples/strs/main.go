package main

import (
	"fmt"
	"github.com/flower-corp/rosedb"
	"path/filepath"
	"time"
)

func main() {
	path := filepath.Join("/tmp", "rosedb")
	opts := rosedb.DefaultOptions(path)
	db, err := rosedb.Open(opts)
	if err != nil {
		fmt.Printf("open rosedb err: %v", err)
		return
	}

	err = db.Set([]byte("name"), []byte("RoseDB"))
	if err != nil {
		fmt.Printf("write data err: %v", err)
		return
	}

	v, err := db.Get([]byte("name"))
	if err != nil {
		fmt.Printf("read data err: %v", err)
		return
	}
	fmt.Println("val = ", string(v))

	err = db.SetEX([]byte("type"), []byte("RoseDB-Strs"), time.Second*5)
	if err != nil {
		fmt.Printf("write data err: %v", err)
		return
	}

	err = db.Delete([]byte("name"))
	if err != nil {
		fmt.Printf("delete data err: %v", err)
		return
	}

	err = db.SetNX([]byte("cmd"), []byte("SetNX"))
	if err != nil {
		fmt.Printf("write data err: %v", err)
		return
	}

	v, err = db.Get([]byte("cmd"))
	if err != nil {
		fmt.Printf("read data err: %v", err)
		return
	}
	fmt.Printf("cmd-type = %s\n", string(v))

<<<<<<< HEAD
	// example of append
	err = db.Delete([]byte("append"))
	if err != nil {
		fmt.Printf("delete data err: %v", err)
		return
	}

	err = db.Append([]byte("append"), []byte("Rose"))
	if err != nil {
		fmt.Printf("write data err: %v", err)
		return
	}

	err = db.Append([]byte("append"), []byte("DB"))
	if err != nil {
		fmt.Printf("write data err: %v", err)
		return
	}

	v, err = db.Get([]byte("append"))
	if err != nil {
		fmt.Printf("read data err: %v", err)
		return
	}
	fmt.Printf("append = %s\n", string(v))
=======
	err = db.MSet([]byte("key-1"), []byte("value-1"), []byte("key-2"), []byte("value-2"))
	if err != nil {
		fmt.Printf("mset error: %v", err)
		return
	}
	fmt.Println("Multiple key-value pair added.")

	// Missing value.
	err = db.MSet([]byte("key-1"), []byte("value-1"), []byte("key-2"))
	if err != nil {
		fmt.Printf("mset error: %v", err)
		return
	}
>>>>>>> b982d413
}<|MERGE_RESOLUTION|>--- conflicted
+++ resolved
@@ -54,7 +54,20 @@
 	}
 	fmt.Printf("cmd-type = %s\n", string(v))
 
-<<<<<<< HEAD
+	err = db.MSet([]byte("key-1"), []byte("value-1"), []byte("key-2"), []byte("value-2"))
+	if err != nil {
+		fmt.Printf("mset error: %v", err)
+		return
+	}
+	fmt.Println("Multiple key-value pair added.")
+
+	// Missing value.
+	err = db.MSet([]byte("key-1"), []byte("value-1"), []byte("key-2"))
+	if err != nil {
+		fmt.Printf("mset error: %v", err)
+		return
+	}
+
 	// example of append
 	err = db.Delete([]byte("append"))
 	if err != nil {
@@ -80,19 +93,4 @@
 		return
 	}
 	fmt.Printf("append = %s\n", string(v))
-=======
-	err = db.MSet([]byte("key-1"), []byte("value-1"), []byte("key-2"), []byte("value-2"))
-	if err != nil {
-		fmt.Printf("mset error: %v", err)
-		return
-	}
-	fmt.Println("Multiple key-value pair added.")
-
-	// Missing value.
-	err = db.MSet([]byte("key-1"), []byte("value-1"), []byte("key-2"))
-	if err != nil {
-		fmt.Printf("mset error: %v", err)
-		return
-	}
->>>>>>> b982d413
 }