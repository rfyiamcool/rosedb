package main

import (
	"github.com/flower-corp/rosedb"
	"github.com/tidwall/redcon"
	"strings"
)

type cmdHandler func(cli *Client, args [][]byte) (interface{}, error)

var supportedCommands = map[string]cmdHandler{
	// string commands
	"set":    set,
	"setex":  setEx,
	"setnx":  setNX,
	"mset":   mSet,
	"msetnx": mSetNX,
	"decr":   decr,
	"decrby": decrBy,
	"incr":   incr,
	"incrby": incrBy,
	"strlen": strLen,
	"get":    get,
	"mget":   mGet,
	"append": appendStr,
	"getdel": getDel,

	// list
<<<<<<< HEAD
	"lpush":  lPush,
	"rpush":  rPush,
	"lpop":   lPop,
	"rpop":   rPop,
	"llen":   lLen,
	"lindex": lIndex,
=======
	"lpush": lpush,
	"rpush": rpush,
	"lpop":  lpop,
	"rpop":  rpop,
	"lmove": lMove,
	"llen":  llen,
>>>>>>> f1762d4f

	// hash commands
	"hset":    hSet,
	"hsetnx":  hSetNX,
	"hget":    hGet,
	"hmget":   hmGet,
	"hdel":    hDel,
	"hexists": hExists,
	"hlen":    hLen,
	"hkeys":   hKeys,
	"hvals":   hVals,
	"hgetall": hGetAll,
	"hstrlen": hStrLen,
	"hscan":   hScan,

	// set commands
	"sadd":      sAdd,
	"srem":      sRem,
	"spop":      sPop,
	"sismember": sIsMember,
	"smembers":  sMembers,
	"scard":     sCard,
	"sdiff":     sDiff,
	"sunion":    sUnion,

	// zset commands
	"zadd":   zAdd,
	"zscore": zScore,
	"zrem":   zRem,
	"zcard":  zCard,
	"zrange": zRange,

	// generic commands
	"type": keyType,
	"del":  del,

	// connection management commands
	"select": selectDB,
	"ping":   ping,
	"quit":   nil,

	// server management commands
	"info": info,
}

type Client struct {
	svr *Server
	db  *rosedb.RoseDB
}

func execClientCommand(conn redcon.Conn, cmd redcon.Command) {
	command := strings.ToLower(string(cmd.Args[0]))
	cmdFunc, ok := supportedCommands[command]
	if !ok {
		conn.WriteError("ERR unsupported command '" + string(cmd.Args[0]) + "'")
		return
	}

	cli, _ := conn.Context().(*Client)
	if cli == nil {
		conn.WriteError(errClientIsNil.Error())
		return
	}
	switch command {
	case "quit":
		_ = conn.Close()
	default:
		if res, err := cmdFunc(cli, cmd.Args[1:]); err != nil {
			if err == rosedb.ErrKeyNotFound {
				conn.WriteNull()
			} else {
				conn.WriteError(err.Error())
			}
		} else {
			conn.WriteAny(res)
		}
	}
}<|MERGE_RESOLUTION|>--- conflicted
+++ resolved
@@ -26,21 +26,13 @@
 	"getdel": getDel,
 
 	// list
-<<<<<<< HEAD
 	"lpush":  lPush,
 	"rpush":  rPush,
 	"lpop":   lPop,
 	"rpop":   rPop,
+	"lmove":  lMove,
 	"llen":   lLen,
 	"lindex": lIndex,
-=======
-	"lpush": lpush,
-	"rpush": rpush,
-	"lpop":  lpop,
-	"rpop":  rpop,
-	"lmove": lMove,
-	"llen":  llen,
->>>>>>> f1762d4f
 
 	// hash commands
 	"hset":    hSet,
